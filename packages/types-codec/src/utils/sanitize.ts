// Copyright 2017-2022 @polkadot/types-codec authors & contributors
// SPDX-License-Identifier: Apache-2.0

<<<<<<< HEAD
import type { AnyString } from '../types';

interface SanitizeOptions {
  allowNamespaces?: boolean;
}
=======
import { AnyString } from '../types';
>>>>>>> 560bf096

type Mapper = (value: string) => string;

const BOUNDED = ['BTreeMap', 'BTreeSet', 'HashMap', 'Vec'];
const ALLOWED_BOXES = BOUNDED.concat(['Compact', 'DoNotConstruct', 'Int', 'Linkage', 'Range', 'RangeInclusive', 'Result', 'Option', 'UInt', 'WrapperKeepOpaque', 'WrapperOpaque']);
const BOX_PRECEDING = ['<', '(', '[', '"', ',', ' ']; // start of vec, tuple, fixed array, part of struct def or in tuple

const mappings: Mapper[] = [
  // alias <T::InherentOfflineReport as InherentOfflineReport>::Inherent -> InherentOfflineReport
  alias('<T::InherentOfflineReport as InherentOfflineReport>::Inherent', 'InherentOfflineReport', false),
  alias('VecDeque<', 'Vec<', false),
  // <T::Balance as HasCompact>
  cleanupCompact(),
  // Change BoundedVec<Type, Size> to Vec<Type>
  removeExtensions('Bounded', true),
  // Change WeakVec<Type> to Vec<Type>
  removeExtensions('Weak', false),
  // Remove all the trait prefixes
  removeTraits(),
  // remove PairOf<T> -> (T, T)
  removePairOf(),
  // remove boxing, `Box<Proposal>` -> `Proposal`
  removeWrap('Box<'),
  // remove Bounded, `Bounded<Call>` -> `Call`
  removeWrap('Bounded<'),
  // remove generics, `MisbehaviorReport<Hash, BlockNumber>` -> `MisbehaviorReport`
  removeGenerics(),
  // alias String -> Text (compat with jsonrpc methods)
  alias('String', 'Text'),
  // alias Vec<u8> -> Bytes
  alias('Vec<u8>', 'Bytes'),
  alias('&\\[u8\\]', 'Bytes'),
  alias("&'static\\[u8\\]", 'Bytes'),
  // alias RawAddress -> Address
  alias('RawAddress', 'Address'),
  // lookups, mapped to Address/AccountId as appropriate in runtime
  alias('Lookup::Source', 'LookupSource'),
  alias('Lookup::Target', 'LookupTarget'),
  // HACK duplication between contracts & primitives, however contracts prefixed with exec
  alias('exec::StorageKey', 'ContractStorageKey'),
  // flattens tuples with one value, `(AccountId)` -> `AccountId`
  flattenSingleTuple(),
  // converts ::Type to Type, <T as Trait<I>>::Proposal -> Proposal
  removeColons(),
  // remove all trailing spaces - this should always be the last
  trim()
];

/**
 * Given a string, trim it
 * @internal
 */
export function trim (): Mapper {
  return (value: string): string =>
    value.trim();
}

/**
 * Given a starting index, find the closing >
 * @internal
 */
export function findClosing (value: string, start: number): number {
  let depth = 0;

  for (let index = start; index < value.length; index++) {
    if (value[index] === '>') {
      if (!depth) {
        return index;
      }

      depth--;
    } else if (value[index] === '<') {
      depth++;
    }
  }

  throw new Error(`Unable to find closing matching <> on '${value}' (start ${start})`);
}

/**
 * Alias a sequence to another
 * @internal
 */
export function alias (src: string, dest: string, withChecks = true): Mapper {
  const from = new RegExp(`(^${src}|${BOX_PRECEDING.map((box) => `\\${box}${src}`).join('|')})`, 'g');

  const to = (src: string): string => {
    from.lastIndex = 0;

    return withChecks && BOX_PRECEDING.includes(src[0])
      ? `${src[0]}${dest}`
      : dest;
  };

  return (value: string): string =>
    value.replace(from, to);
}

/**
 * Remove all extra `as HasCompact` occurences
 * @internal
 */
export function cleanupCompact (): Mapper {
  return (value: string): string => {
    if (value.includes(' as HasCompact')) {
      for (let index = 0; index < value.length; index++) {
        if (value[index] === '<') {
          const end = findClosing(value, index + 1) - 14;

          if (value.substring(end, end + 14) === ' as HasCompact') {
            value = `Compact<${value.substring(index + 1, end)}>`;
          }
        }
      }
    }

    return value;
  };
}

/**
 * Adjust a single  value tuple, i.e. (u32) to u32
 * @internal
 */
export function flattenSingleTuple (): Mapper {
  const from1 = /,\)/g;
  const from2 = /\(([^,]+)\)/;

  return (value: string) => {
    from1.lastIndex = 0;

    return value
      // tuples may have trailing commas, e.g. (u32, BlockNumber, )
      .replace(from1, ')')
      // change (u32) -> u32
      .replace(from2, '$1');
  };
}

/**
 * Replace one tag with another
 * @internal
 */
function replaceTagWith (value: string, matcher: string, replacer: (v: string) => string): string {
  let index = -1;

  while (true) {
    index = value.indexOf(matcher, index + 1);

    if (index === -1) {
      return value;
    }

    const start = index + matcher.length;
    const end = findClosing(value, start);

    value = `${value.substring(0, index)}${replacer(value.substring(start, end))}${value.substring(end + 1)}`;
  }
}

/**
 * Remove the Bounded* or Weak* wrappers
 * @internal
 */
export function removeExtensions (type: string, isSized: boolean): Mapper {
  return (value: string): string => {
    for (let i = 0; i < BOUNDED.length; i++) {
      const tag = BOUNDED[i];

      value = replaceTagWith(value, `${type}${tag}<`, (v: string): string => {
        const parts = v
          .split(',')
          .map((s) => s.trim())
          .filter((s) => s);

        if (isSized) {
          parts.pop();
        }

        return `${tag}<${parts.join(',')}>`;
      });
    }

    return value;
  };
}

/**
 * Remove all :: in the tupes
 * @internal
 */
export function removeColons (): Mapper {
  return (value: string): string => {
    let index = 0;

    while (index !== -1) {
      index = value.indexOf('::');

      if (index === 0) {
        value = value.substring(2);
      } else if (index !== -1) {
        let start = index;

        while (start !== -1 && !BOX_PRECEDING.includes(value[start])) {
          start--;
        }

        value = `${value.substring(0, start + 1)}${value.substring(index + 2)}`;
      }
    }

    return value;
  };
}

/**
 * Remove all generics
 * @internal
 */
export function removeGenerics (): Mapper {
  return (value: string): string => {
    for (let index = 0; index < value.length; index++) {
      if (value[index] === '<') {
        // check against the allowed wrappers, be it Vec<..>, Option<...> ...
        const box = ALLOWED_BOXES.find((box): boolean => {
          const start = index - box.length;

          return (
            (
              start >= 0 &&
              value.substring(start, index) === box
            ) && (
              // make sure it is stand-alone, i.e. don't catch ElectionResult<...> as Result<...>
              start === 0 ||
              BOX_PRECEDING.includes(value[start - 1])
            )
          );
        });

        // we have not found anything, unwrap generic innards
        if (!box) {
          const end = findClosing(value, index + 1);

          value = `${value.substring(0, index)}${value.substring(end + 1)}`;
        }
      }
    }

    return value;
  };
}

<<<<<<< HEAD
/** @internal */
function pairOfReplacer (v: string): string {
  return `(${v},${v})`;
}

/**
 * Remove the PairOf wrappers
 * @internal
 */
=======
// remove the PairOf wrappers
>>>>>>> 560bf096
export function removePairOf (): Mapper {
  const replacer = (v: string) => `(${v},${v})`;

  return (value: string) =>
    replaceTagWith(value, 'PairOf<', replacer);
}

/**
 * Remove the type traits
 * @internal
 */
export function removeTraits (): Mapper {
  const from1 = /\s/g;
  const from2 = /(T|Self)::/g;
  const from3 = /<(T|Self)asTrait>::/g;
  const from4 = /<Tas[a-z]+::Trait>::/g;
  const from5 = /<LookupasStaticLookup>/g;
  const from6 = /::Type/g;

  return (value: string): string => {
    from1.lastIndex = 0;
    from2.lastIndex = 0;
    from3.lastIndex = 0;
    from4.lastIndex = 0;
    from5.lastIndex = 0;
    from6.lastIndex = 0;

    return value
      // remove all whitespaces
      .replace(from1, '')
      // anything `T::<type>` to end up as `<type>`
      .replace(from2, '')
      // replace `<T as Trait>::` (whitespaces were removed above)
      .replace(from3, '')
      // replace `<T as something::Trait>::` (whitespaces were removed above)
      .replace(from4, '')
      // replace <Lookup as StaticLookup>
      .replace(from5, 'Lookup')
      // replace `<...>::Type`
      .replace(from6, '');
  };
}

<<<<<<< HEAD
/** @internal */
function wrapReplacer (v: string): string {
  return v;
}

/**
 * Remove wrapping values, i.e. Box<Proposal> -> Proposal
 * @internal
 */
=======
// remove wrapping values, i.e. Box<Proposal> -> Proposal
>>>>>>> 560bf096
export function removeWrap (check: string): Mapper {
  const replacer = (v: string) => v;

  return (value: string) =>
    replaceTagWith(value, check, replacer);
}

const sanitizeMap = new Map<string, string>();

<<<<<<< HEAD
/**
 * Adjust a type string to known sequences. This cleans up aliaseing, boxing, etc.
 */
export function sanitize (value: AnyString, options?: SanitizeOptions): string {
=======
export function sanitize (value: AnyString): string {
>>>>>>> 560bf096
  const startValue = value.toString();
  const memoized = sanitizeMap.get(startValue);

  if (memoized) {
    return memoized;
  }

  let result = startValue;

  for (let i = 0; i < mappings.length; i++) {
    result = mappings[i](result);
  }

  sanitizeMap.set(startValue, result);

  return result;
}<|MERGE_RESOLUTION|>--- conflicted
+++ resolved
@@ -1,15 +1,7 @@
 // Copyright 2017-2022 @polkadot/types-codec authors & contributors
 // SPDX-License-Identifier: Apache-2.0
 
-<<<<<<< HEAD
 import type { AnyString } from '../types';
-
-interface SanitizeOptions {
-  allowNamespaces?: boolean;
-}
-=======
-import { AnyString } from '../types';
->>>>>>> 560bf096
 
 type Mapper = (value: string) => string;
 
@@ -262,19 +254,7 @@
   };
 }
 
-<<<<<<< HEAD
-/** @internal */
-function pairOfReplacer (v: string): string {
-  return `(${v},${v})`;
-}
-
-/**
- * Remove the PairOf wrappers
- * @internal
- */
-=======
 // remove the PairOf wrappers
->>>>>>> 560bf096
 export function removePairOf (): Mapper {
   const replacer = (v: string) => `(${v},${v})`;
 
@@ -318,19 +298,7 @@
   };
 }
 
-<<<<<<< HEAD
-/** @internal */
-function wrapReplacer (v: string): string {
-  return v;
-}
-
-/**
- * Remove wrapping values, i.e. Box<Proposal> -> Proposal
- * @internal
- */
-=======
 // remove wrapping values, i.e. Box<Proposal> -> Proposal
->>>>>>> 560bf096
 export function removeWrap (check: string): Mapper {
   const replacer = (v: string) => v;
 
@@ -340,14 +308,7 @@
 
 const sanitizeMap = new Map<string, string>();
 
-<<<<<<< HEAD
-/**
- * Adjust a type string to known sequences. This cleans up aliaseing, boxing, etc.
- */
-export function sanitize (value: AnyString, options?: SanitizeOptions): string {
-=======
 export function sanitize (value: AnyString): string {
->>>>>>> 560bf096
   const startValue = value.toString();
   const memoized = sanitizeMap.get(startValue);
 
