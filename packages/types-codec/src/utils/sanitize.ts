// Copyright 2017-2022 @polkadot/types-codec authors & contributors
// SPDX-License-Identifier: Apache-2.0

import type { AnyString } from '../types';

interface SanitizeOptions {
  allowNamespaces?: boolean;
}

type Mapper = (value: string, options?: SanitizeOptions) => string;

const BOUNDED = ['BTreeMap', 'BTreeSet', 'HashMap', 'Vec'];
const ALLOWED_BOXES = BOUNDED.concat(['Compact', 'DoNotConstruct', 'Int', 'Linkage', 'Range', 'RangeInclusive', 'Result', 'Option', 'UInt', 'WrapperKeepOpaque', 'WrapperOpaque']);
const BOX_PRECEDING = ['<', '(', '[', '"', ',', ' ']; // start of vec, tuple, fixed array, part of struct def or in tuple

const mappings: Mapper[] = [
  // alias <T::InherentOfflineReport as InherentOfflineReport>::Inherent -> InherentOfflineReport
  alias('<T::InherentOfflineReport as InherentOfflineReport>::Inherent', 'InherentOfflineReport', false),
  alias('VecDeque<', 'Vec<', false),
  // <T::Balance as HasCompact>
  cleanupCompact(),
  // Change BoundedVec<Type, Size> to Vec<Type>
  removeExtensions('Bounded', true),
  // Change WeakVec<Type> to Vec<Type>
  removeExtensions('Weak', false),
  // Remove all the trait prefixes
  removeTraits(),
  // remove PairOf<T> -> (T, T)
  removePairOf(),
  // remove boxing, `Box<Proposal>` -> `Proposal`
  removeWrap('Box<'),
  // remove Bounded, `Bounded<Call>` -> `Call`
  removeWrap('Bounded<'),
  // remove generics, `MisbehaviorReport<Hash, BlockNumber>` -> `MisbehaviorReport`
  removeGenerics(),
  // alias String -> Text (compat with jsonrpc methods)
  alias('String', 'Text'),
  // alias Vec<u8> -> Bytes
  alias('Vec<u8>', 'Bytes'),
  alias('&\\[u8\\]', 'Bytes'),
  alias("&'static\\[u8\\]", 'Bytes'),
  // alias RawAddress -> Address
  alias('RawAddress', 'Address'),
  // lookups, mapped to Address/AccountId as appropriate in runtime
  alias('Lookup::Source', 'LookupSource'),
  alias('Lookup::Target', 'LookupTarget'),
  // HACK duplication between contracts & primitives, however contracts prefixed with exec
  alias('exec::StorageKey', 'ContractStorageKey'),
  // flattens tuples with one value, `(AccountId)` -> `AccountId`
  flattenSingleTuple(),
  // converts ::Type to Type, <T as Trait<I>>::Proposal -> Proposal
  removeColons(),
  // remove all trailing spaces - this should always be the last
  trim()
];

/**
 * Given a string, trim it
 * @internal
 */
export function trim (): Mapper {
  return (value: string): string =>
    value.trim();
}

/**
 * Given a starting index, find the closing >
 * @internal
 */
export function findClosing (value: string, start: number): number {
  let depth = 0;

  for (let index = start; index < value.length; index++) {
    if (value[index] === '>') {
      if (!depth) {
        return index;
      }

      depth--;
    } else if (value[index] === '<') {
      depth++;
    }
  }

  throw new Error(`Unable to find closing matching <> on '${value}' (start ${start})`);
}

/**
 * Alias a sequence to another
 * @internal
 */
export function alias (src: string, dest: string, withChecks = true): Mapper {
  const from = new RegExp(`(^${src}|${BOX_PRECEDING.map((box) => `\\${box}${src}`).join('|')})`, 'g');

  const to = (src: string): string => {
    from.lastIndex = 0;

    return withChecks && BOX_PRECEDING.includes(src[0])
      ? `${src[0]}${dest}`
      : dest;
  };

  return (value: string): string =>
    value.replace(from, to);
}

/**
 * Remove all extra `as HasCompact` occurences
 * @internal
 */
export function cleanupCompact (): Mapper {
  return (value: string): string => {
    if (value.includes(' as HasCompact')) {
      for (let index = 0; index < value.length; index++) {
        if (value[index] === '<') {
          const end = findClosing(value, index + 1) - 14;

          if (value.substring(end, end + 14) === ' as HasCompact') {
            value = `Compact<${value.substring(index + 1, end)}>`;
          }
        }
      }
    }

    return value;
  };
}

/**
 * Adjust a single  value tuple, i.e. (u32) to u32
 * @internal
 */
export function flattenSingleTuple (): Mapper {
  const from1 = /,\)/g;
  const from2 = /\(([^,]+)\)/;

  return (value: string) => {
    from1.lastIndex = 0;

    return value
      // tuples may have trailing commas, e.g. (u32, BlockNumber, )
      .replace(from1, ')')
      // change (u32) -> u32
      .replace(from2, '$1');
  };
}

/**
 * Replace one tag with another
 * @internal
 */
function replaceTagWith (value: string, matcher: string, replacer: (v: string) => string): string {
  let index = -1;

  while (true) {
    index = value.indexOf(matcher, index + 1);

    if (index === -1) {
      return value;
    }

    const start = index + matcher.length;
    const end = findClosing(value, start);

    value = `${value.substring(0, index)}${replacer(value.substring(start, end))}${value.substring(end + 1)}`;
  }
}

/**
 * Remove the Bounded* or Weak* wrappers
 * @internal
 */
export function removeExtensions (type: string, isSized: boolean): Mapper {
<<<<<<< HEAD
  return (value: string) => {
=======
  return (value: string): string => {
>>>>>>> 7c75f7b9
    for (let i = 0; i < BOUNDED.length; i++) {
      const tag = BOUNDED[i];

      value = replaceTagWith(value, `${type}${tag}<`, (v: string): string => {
        const parts = v
          .split(',')
          .map(trim)
          .filter((s) => s);

        if (isSized) {
          parts.pop();
        }

        return `${tag}<${parts.join(',')}>`;
      });
    }

    return value;
  };
}

/**
 * Remove all :: in the tupes
 * @internal
 */
export function removeColons (): Mapper {
  return (value: string, { allowNamespaces }: SanitizeOptions = {}): string => {
    let index = 0;

    while (index !== -1) {
      index = value.indexOf('::');

      if (index === 0) {
        value = value.substring(2);
      } else if (index !== -1) {
        if (allowNamespaces) {
          return value;
        }

        let start = index;

        while (start !== -1 && !BOX_PRECEDING.includes(value[start])) {
          start--;
        }

        value = `${value.substring(0, start + 1)}${value.substring(index + 2)}`;
      }
    }

    return value;
  };
}

/**
 * Remove all generics
 * @internal
 */
export function removeGenerics (): Mapper {
  return (value: string): string => {
    for (let index = 0; index < value.length; index++) {
      if (value[index] === '<') {
        // check against the allowed wrappers, be it Vec<..>, Option<...> ...
        const box = ALLOWED_BOXES.find((box): boolean => {
          const start = index - box.length;

          return (
            (
              start >= 0 &&
              value.substring(start, start + box.length) === box
            ) && (
              // make sure it is stand-alone, i.e. don't catch ElectionResult<...> as Result<...>
              start === 0 ||
              BOX_PRECEDING.includes(value[start - 1])
            )
          );
        });

        // we have not found anything, unwrap generic innards
        if (!box) {
          const end = findClosing(value, index + 1);

          value = `${value.substring(0, index)}${value.substring(end + 1)}`;
        }
      }
    }

    return value;
  };
}

/** @internal */
function pairOfReplacer (v: string): string {
  return `(${v},${v})`;
}

<<<<<<< HEAD
/**
 * Remove the PairOf wrappers
 * @internal
 */
=======
// remove the PairOf wrappers
>>>>>>> 7c75f7b9
export function removePairOf (): Mapper {
  return (value: string) =>
    replaceTagWith(value, 'PairOf<', pairOfReplacer);
}

/**
 * Remove the type traits
 * @internal
 */
export function removeTraits (): Mapper {
  const from1 = /\s/g;
  const from2 = /(T|Self)::/g;
  const from3 = /<(T|Self)asTrait>::/g;
  const from4 = /<Tas[a-z]+::Trait>::/g;
  const from5 = /<LookupasStaticLookup>/g;
  const from6 = /::Type/g;

  return (value: string): string => {
    from1.lastIndex = 0;
    from2.lastIndex = 0;
    from3.lastIndex = 0;
    from4.lastIndex = 0;
    from5.lastIndex = 0;
    from6.lastIndex = 0;

    return value
      // remove all whitespaces
      .replace(from1, '')
      // anything `T::<type>` to end up as `<type>`
      .replace(from2, '')
      // replace `<T as Trait>::` (whitespaces were removed above)
      .replace(from3, '')
      // replace `<T as something::Trait>::` (whitespaces were removed above)
      .replace(from4, '')
      // replace <Lookup as StaticLookup>
      .replace(from5, 'Lookup')
      // replace `<...>::Type`
      .replace(from6, '');
  };
}

/** @internal */
function wrapReplacer (v: string): string {
  return v;
}

<<<<<<< HEAD
/**
 * Remove wrapping values, i.e. Box<Proposal> -> Proposal
 * @internal
 */
=======
// remove wrapping values, i.e. Box<Proposal> -> Proposal
>>>>>>> 7c75f7b9
export function removeWrap (check: string): Mapper {
  return (value: string) =>
    replaceTagWith(value, check, wrapReplacer);
}

const sanitizeMap = new Map<string, string>();

/**
 * Adjust a type string to known sequences. This cleans up aliaseing, boxing, etc.
 */
export function sanitize (value: AnyString, options?: SanitizeOptions): string {
  const startValue = value.toString();
  let result = startValue;

  if (!options) {
    const memoized = sanitizeMap.get(startValue);

    if (memoized) {
      return memoized;
    }
  }

  for (let i = 0; i < mappings.length; i++) {
    result = mappings[i](result, options);
  }

  if (!options) {
    sanitizeMap.set(startValue, result);
  }

  return result;
}<|MERGE_RESOLUTION|>--- conflicted
+++ resolved
@@ -171,18 +171,14 @@
  * @internal
  */
 export function removeExtensions (type: string, isSized: boolean): Mapper {
-<<<<<<< HEAD
-  return (value: string) => {
-=======
   return (value: string): string => {
->>>>>>> 7c75f7b9
     for (let i = 0; i < BOUNDED.length; i++) {
       const tag = BOUNDED[i];
 
       value = replaceTagWith(value, `${type}${tag}<`, (v: string): string => {
         const parts = v
           .split(',')
-          .map(trim)
+          .map((s) => s.trim())
           .filter((s) => s);
 
         if (isSized) {
@@ -271,14 +267,10 @@
   return `(${v},${v})`;
 }
 
-<<<<<<< HEAD
 /**
  * Remove the PairOf wrappers
  * @internal
  */
-=======
-// remove the PairOf wrappers
->>>>>>> 7c75f7b9
 export function removePairOf (): Mapper {
   return (value: string) =>
     replaceTagWith(value, 'PairOf<', pairOfReplacer);
@@ -325,14 +317,10 @@
   return v;
 }
 
-<<<<<<< HEAD
 /**
  * Remove wrapping values, i.e. Box<Proposal> -> Proposal
  * @internal
  */
-=======
-// remove wrapping values, i.e. Box<Proposal> -> Proposal
->>>>>>> 7c75f7b9
 export function removeWrap (check: string): Mapper {
   return (value: string) =>
     replaceTagWith(value, check, wrapReplacer);
