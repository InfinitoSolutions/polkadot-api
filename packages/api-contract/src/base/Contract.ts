// Copyright 2017-2022 @polkadot/api-contract authors & contributors
// SPDX-License-Identifier: Apache-2.0

import type { SubmittableExtrinsic } from '@polkadot/api/submittable/types';
import type { ApiTypes, DecorateMethod } from '@polkadot/api/types';
import type { Bytes } from '@polkadot/types';
import type { AccountId, ContractExecResult, EventRecord, Weight } from '@polkadot/types/interfaces';
import type { ISubmittableResult } from '@polkadot/types/types';
import type { AbiMessage, ContractCallOutcome, ContractOptions, DecodedEvent } from '../types';
import type { ContractCallResult, ContractCallSend, ContractQuery, ContractTx, MapMessageQuery, MapMessageTx, Namespaced } from './types';

import { map } from 'rxjs';

import { SubmittableResult } from '@polkadot/api';
import { ApiBase } from '@polkadot/api/base';
import { assert, BN, BN_HUNDRED, BN_ONE, BN_ZERO, bnToBn, isFunction, isUndefined, logger } from '@polkadot/util';

import { Abi } from '../Abi';
import { applyOnEvent, extractOptions, isOptions } from '../util';
import { Base } from './Base';
<<<<<<< HEAD
import { expandNs } from './util';

interface NsMessages<ApiType extends ApiTypes> {
  readonly query: Namespaced<ContractQuery<ApiType>>;
  readonly tx: Namespaced<ContractTx<ApiType>>;
}
=======
import { withMeta } from './util';
>>>>>>> d56b0bfc

export interface ContractConstructor<ApiType extends ApiTypes> {
  new(api: ApiBase<ApiType>, abi: string | Record<string, unknown> | Abi, address: string | AccountId): Contract<ApiType>;
}

// As per Rust, 5 * GAS_PER_SEC
const MAX_CALL_GAS = new BN(5_000_000_000_000).isub(BN_ONE);
const ERROR_NO_CALL = 'Your node does not expose the contracts.call RPC. This is most probably due to a runtime configuration.';

const l = logger('Contract');

<<<<<<< HEAD
function withMeta <T extends { meta: AbiMessage }> (meta: AbiMessage, creator: Omit<T, 'meta'>): T {
  (creator as T).meta = meta;

  return creator as T;
}

function createQuery <ApiType extends ApiTypes> (meta: AbiMessage, fn: (messageOrId: AbiMessage | string | number, options: ContractOptions, params: unknown[]) => ContractCallSend<ApiType>): ContractQuery<ApiType> {
=======
function createQuery <ApiType extends ApiTypes> (meta: AbiMessage, fn: (origin: string | AccountId | Uint8Array, options: ContractOptions, params: unknown[]) => ContractCallResult<ApiType, ContractCallOutcome>): ContractQuery<ApiType> {
>>>>>>> d56b0bfc
  return withMeta(meta, (origin: string | AccountId | Uint8Array, options: bigint | string | number | BN | ContractOptions, ...params: unknown[]): ContractCallResult<ApiType, ContractCallOutcome> =>
    (
      isOptions(options)
        ? fn(meta, options, params)
        : fn(meta, ...extractOptions<ContractOptions>(options, params))
    ).send(origin)
  );
}

function createTx <ApiType extends ApiTypes> (meta: AbiMessage, fn: (messageOrId: AbiMessage | string | number, options: ContractOptions, params: unknown[]) => SubmittableExtrinsic<ApiType>): ContractTx<ApiType> {
  return withMeta(meta, (options: bigint | string | number | BN | ContractOptions, ...params: unknown[]): SubmittableExtrinsic<ApiType> =>
    isOptions(options)
      ? fn(meta, options, params)
      : fn(meta, ...extractOptions<ContractOptions>(options, params))
  );
}

export class ContractSubmittableResult extends SubmittableResult {
  public readonly contractEvents?: DecodedEvent[];

  constructor (result: ISubmittableResult, contractEvents?: DecodedEvent[]) {
    super(result);

    this.contractEvents = contractEvents;
  }
}

export class Contract<ApiType extends ApiTypes> extends Base<ApiType> {
  /**
   * @description The on-chain address for this contract
   */
  public readonly address: AccountId;

  readonly #ns: NsMessages<ApiType> = { query: {}, tx: {} };

  readonly #query: MapMessageQuery<ApiType> = {};

  readonly #tx: MapMessageTx<ApiType> = {};

  constructor (api: ApiBase<ApiType>, abi: string | Record<string, unknown> | Abi, address: string | AccountId, decorateMethod: DecorateMethod<ApiType>) {
    super(api, abi, decorateMethod);

    this.address = this.registry.createType('AccountId', address);

    this.abi.messages.forEach((m): void => {
      if (isUndefined(this.#tx[m.method])) {
        this.#tx[m.method] = expandNs(this.#ns.tx, m, createTx(m, this.#exec));
      }

      if (isUndefined(this.#query[m.method])) {
        this.#query[m.method] = expandNs(this.#ns.query, m, createQuery(m, this.#read));
      }
    });
  }

  public get hasRpcContractsCall (): boolean {
    return isFunction(this.api.rx.rpc.contracts?.call);
  }

  public get query (): MapMessageQuery<ApiType> {
    assert(this.hasRpcContractsCall, ERROR_NO_CALL);

    return this.#query;
  }

  public get tx (): MapMessageTx<ApiType> {
    return this.#tx;
  }

  #getGas = (_gasLimit: bigint | BN | string | number, isCall = false): BN => {
    const gasLimit = bnToBn(_gasLimit);

    return gasLimit.lte(BN_ZERO)
      ? isCall
        ? MAX_CALL_GAS
        : (this.api.consts.system.blockWeights
          ? (this.api.consts.system.blockWeights as unknown as { maxBlock: Weight }).maxBlock
          : this.api.consts.system.maximumBlockWeight as Weight
        ).muln(64).div(BN_HUNDRED)
      : gasLimit;
  };

  #exec = (messageOrId: AbiMessage | string | number, { gasLimit = BN_ZERO, storageDepositLimit = null, value = BN_ZERO }: ContractOptions, params: unknown[]): SubmittableExtrinsic<ApiType> => {
    const hasStorageDeposit = this.api.tx.contracts.call.meta.args.length === 5;
    const gas = this.#getGas(gasLimit);
    const encParams = this.abi.findMessage(messageOrId).toU8a(params);
    const tx = hasStorageDeposit
      ? this.api.tx.contracts.call(this.address, value, gas, storageDepositLimit, encParams)
      // eslint-disable-next-line @typescript-eslint/ban-ts-comment
      // @ts-ignore old style without storage deposit
      : this.api.tx.contracts.call(this.address, value, gas, encParams);

    return tx.withResultTransform((result: ISubmittableResult) =>
    // ContractEmitted is the current generation, ContractExecution is the previous generation
      new ContractSubmittableResult(result, applyOnEvent(result, ['ContractEmitted', 'ContractExecution'], (records: EventRecord[]) =>
        records
          .map(({ event: { data: [, data] } }): DecodedEvent | null => {
            try {
              return this.abi.decodeEvent(data as Bytes);
            } catch (error) {
              l.error(`Unable to decode contract event: ${(error as Error).message}`);

              return null;
            }
          })
          .filter((decoded): decoded is DecodedEvent => !!decoded)
      ))
    );
  };

  #read = (messageOrId: AbiMessage | string | number, { gasLimit = BN_ZERO, storageDepositLimit = null, value = BN_ZERO }: ContractOptions, params: unknown[]): ContractCallSend<ApiType> => {
    assert(this.hasRpcContractsCall, ERROR_NO_CALL);

    const message = this.abi.findMessage(messageOrId);

    return {
      // eslint-disable-next-line @typescript-eslint/no-unsafe-assignment
      send: this._decorateMethod((origin: string | AccountId | Uint8Array) => {
        const hasStorageDeposit = this.api.tx.contracts.call.meta.args.length === 5;
        const inputData = message.toU8a(params);
        const rpc = hasStorageDeposit
          ? this.api.rx.rpc.contracts.call({ dest: this.address, gasLimit: this.#getGas(gasLimit, true), inputData, origin, storageDepositLimit, value })
          : this.api.rx.rpc.contracts.call({ dest: this.address, gasLimit: this.#getGas(gasLimit, true), inputData, origin, value });

        const mapFn = ({ debugMessage, gasConsumed, gasRequired, result, storageDeposit }: ContractExecResult): ContractCallOutcome => ({
          debugMessage,
          gasConsumed,
          gasRequired: gasRequired && !gasRequired.isZero()
            ? gasRequired
            : gasConsumed,
          output: result.isOk && message.returnType
            ? this.abi.registry.createTypeUnsafe(message.returnType.lookupName || message.returnType.type, [result.asOk.data.toU8a(true)], { isPedantic: true })
            : null,
          result,
          storageDeposit
        });

        return rpc.pipe(map(mapFn));
      })
    };
  };
}

export function extendContract <ApiType extends ApiTypes> (type: ApiType, decorateMethod: DecorateMethod<ApiType>): ContractConstructor<ApiType> {
  return class extends Contract<ApiType> {
    static __ContractType = type;

    constructor (api: ApiBase<ApiType>, abi: string | Record<string, unknown> | Abi, address: string | AccountId) {
      super(api, abi, address, decorateMethod);
    }
  };
}<|MERGE_RESOLUTION|>--- conflicted
+++ resolved
@@ -18,16 +18,12 @@
 import { Abi } from '../Abi';
 import { applyOnEvent, extractOptions, isOptions } from '../util';
 import { Base } from './Base';
-<<<<<<< HEAD
-import { expandNs } from './util';
+import { expandNs, withMeta } from './util';
 
 interface NsMessages<ApiType extends ApiTypes> {
   readonly query: Namespaced<ContractQuery<ApiType>>;
   readonly tx: Namespaced<ContractTx<ApiType>>;
 }
-=======
-import { withMeta } from './util';
->>>>>>> d56b0bfc
 
 export interface ContractConstructor<ApiType extends ApiTypes> {
   new(api: ApiBase<ApiType>, abi: string | Record<string, unknown> | Abi, address: string | AccountId): Contract<ApiType>;
@@ -39,17 +35,7 @@
 
 const l = logger('Contract');
 
-<<<<<<< HEAD
-function withMeta <T extends { meta: AbiMessage }> (meta: AbiMessage, creator: Omit<T, 'meta'>): T {
-  (creator as T).meta = meta;
-
-  return creator as T;
-}
-
 function createQuery <ApiType extends ApiTypes> (meta: AbiMessage, fn: (messageOrId: AbiMessage | string | number, options: ContractOptions, params: unknown[]) => ContractCallSend<ApiType>): ContractQuery<ApiType> {
-=======
-function createQuery <ApiType extends ApiTypes> (meta: AbiMessage, fn: (origin: string | AccountId | Uint8Array, options: ContractOptions, params: unknown[]) => ContractCallResult<ApiType, ContractCallOutcome>): ContractQuery<ApiType> {
->>>>>>> d56b0bfc
   return withMeta(meta, (origin: string | AccountId | Uint8Array, options: bigint | string | number | BN | ContractOptions, ...params: unknown[]): ContractCallResult<ApiType, ContractCallOutcome> =>
     (
       isOptions(options)
